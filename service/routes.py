--- conflicted
+++ resolved
@@ -33,9 +33,7 @@
 @app.route("/")
 def index():
     """Root URL response"""
-    return jsonify(
-        message="Welcome to the Customer API"
-    ), 200
+    return jsonify(message="Welcome to the Customer API"), 200
 
 
 ######################################################################
@@ -102,7 +100,6 @@
 
 
 ######################################################################
-<<<<<<< HEAD
 # UPDATE AN EXISTING CUSTOMER
 ######################################################################
 @app.route("/customers/<int:customer_id>", methods=["PUT"])
@@ -133,7 +130,9 @@
 
     app.logger.info("Customer with ID: %d updated.", customer.id)
     return jsonify(customer.serialize()), status.HTTP_200_OK
-=======
+
+
+#####################################################################
 # LIST ALL CUSTOMERS
 ######################################################################
 @app.route("/customers", methods=["GET"])
@@ -172,7 +171,6 @@
     results = [customer.serialize() for customer in customers]
     app.logger.info("Returning %d customers", len(results))
     return jsonify(results), status.HTTP_200_OK
->>>>>>> 5a48cae0
 
 
 ######################################################################
